Acknowledgements
----------------

This list is not complete and not in any useful order, but I would
like to thank everybody who contributed in any way, with code, hints,
bug reports, ideas, moral support, endorsement, or even complaints....
Without you, I would've stopped working on Python long ago!

	--Guido

PS: In the standard Python distribution, this file is encoded in UTF-8
and the list is in rough alphabetical order by last names.

Aahz
Michael Abbott
Rajiv Abraham
David Abrahams
Marc Abramowitz
Ron Adam
Ali Afshar
Jim Ahlstrom
Farhan Ahmad
Matthew Ahrens
Nir Aides
Yaniv Aknin
Jyrki Alakuijala
Steve Alexander
Fred Allen
Ray Allen
Billy G. Allie
Kevin Altis
Joe Amenta
A. Amoroso
Mark Anacker
Shashwat Anand
Anders Andersen
John Anderson
Pehr Anderson
Erik Andersén
Oliver Andrich
Ross Andrus
Juancarlo Añez
Jérémy Anger
Ankur Ankan
Jon Anglin
Heidi Annexstad
Ramchandra Apte
Éric Araujo
Alicia Arlen
Jeffrey Armstrong
Jason Asbahr
David Ascher
Chris AtLee
Aymeric Augustin
John Aycock
Donovan Baarda
Arne Babenhauserheide
Attila Babo
Matt Bachmann
Marcin Bachry
Alfonso Baciero
Dwayne Bailey
Stig Bakken
Greg Ball
Luigi Ballabio
Jeff Balogh
Manuel Balsera
Matt Bandy
Michael J. Barber
Daniel Barclay
Nicolas Bareil
Chris Barker
Anton Barkovsky
Nick Barnes
Quentin Barnes
David Barnett
Matthew Barnett
Richard Barran
Cesar Eduardo Barros
Des Barry
Ulf Bartelt
Don Bashford
Pior Bastida
Nick Bastin
Ned Batchelder
Jeff Bauer
Michael R Bax
Anthony Baxter
Mike Bayer
Samuel L. Bayer
Donald Beaudry
David Beazley
Neal Becker
Robin Becker
Torsten Becker
Bill Bedford
Stefan Behnel
Reimer Behrends
Ben Bell
Thomas Bellman
Alexander “Саша” Belopolsky
Eli Bendersky
David Benjamin
Andrew Bennetts
Andy Bensky
Bennett Benson
Ezra Berch
Michel Van den Bergh
Julian Berman
Brice Berna
Olivier Bernard
Eric Beser
Steven Bethard
Stephen Bevan
Ron Bickers
Natalia B. Bidart
Adrian von Bidder
David Binger
Dominic Binks
Philippe Biondi
Stuart Bishop
Roy Bixler
Daniel Black
Jonathan Black
Renaud Blanch
Mike Bland
Martin Bless
Pablo Bleyer
Erik van Blokland
Eric Blossom
Finn Bock
Paul Boddie
Matthew Boedicker
Robin Boerdijk
David Bolen
Gawain Bolton
Forest Bond
Gregory Bond
Matias Bordese
Jurjen Bos
Peter Bosch
Dan Boswell
Eric Bouck
Thierry Bousch
Sebastian Boving
Michal Bozon
Jeff Bradberry
Aaron Brancotti
Monty Brandenberg
Georg Brandl
Christopher Brannon
Terrence Brannon
Sven Brauch
Erik Bray
Brian Brazil
Dave Brennan
Tom Bridgman
Anthony Briggs
Keith Briggs
Tobias Brink
Richard Brodie
Michael Broghton
Daniel Brotsky
Jean Brouwers
Gary S. Brown
Titus Brown
Oleg Broytmann
Dave Brueck
Francisco Martín Brugué
Ian Bruntlett
Floris Bruynooghe
Stan Bubrouski
Erik de Bueger
Jan-Hein Bührman
Dick Bulterman
Bill Bumgarner
Jimmy Burgett
Edmond Burnett
Tommy Burnette
Roger Burnham
Alastair Burt
Tarn Weisner Burton
Lee Busby
Ralph Butler
Nicolas Cadou
Jp Calderone
Arnaud Calmettes
Daniel Calvelo
Tony Campbell
Brett Cannon
Mike Carlton
Pierre Carrier
Terry Carroll
Lorenzo M. Catucci
Donn Cave
Charles Cazabon
Jesús Cea Avión
Per Cederqvist
Matej Cepl
Carl Cerecke
Octavian Cerna
Pascal Chambon
John Chandler
Hye-Shik Chang
Jeffrey Chang
Godefroid Chapelle
Brad Chapman
Greg Chapman
Mitch Chapman
David Chaum
Nicolas Chauvat
Jerry Chen
Michael Chermside
Ingrid Cheung
Albert Chin-A-Young
Adal Chiriliuc
Matt Chisholm
Anders Chrigström
Tom Christiansen
Vadim Chugunov
Mauro Cicognini
David Cinege
Craig Citro
Gilles Civario
Chris Clark
Laurie Clark-Michalek
Mike Clarkson
Andrew Clegg
Brad Clements
Robbie Clemons
Steve Clift
Hervé Coatanhay
Nick Coghlan
Josh Cogliati
Dave Cole
Terrence Cole
Benjamin Collar
Jeffery Collins
Robert Collins
Paul Colomiets
Christophe Combelles
Geremy Condra
Denver Coneybeare
Phil Connell
Juan José Conti
Matt Conway
David M. Cooke
Jason R. Coombs
Garrett Cooper
Greg Copeland
Aldo Cortesi
David Costanzo
Scott Cotton
Greg Couch
David Cournapeau
Julien Courteau
Steve Cousins
Alex Coventry
Matthew Dixon Cowles
Ryan Coyner
Christopher A. Craig
Jeremy Craven
Laura Creighton
Simon Cross
Felipe Cruz
Drew Csillag
Joaquin Cuenca Abela
John Cugini
Tom Culliton
Antonio Cuni
Brian Curtin
Lisandro Dalcin
Darren Dale
Andrew Dalke
Lars Damerow
Evan Dandrea
Eric Daniel
Scott David Daniels
Ben Darnell
Kushal Das
Jonathan Dasteel
Pierre-Yves David
Xavier de Gaye
John DeGood
Ned Deily
Vincent Delft
Arnaud Delobelle
Konrad Delong
Erik Demaine
John Dennis
L. Peter Deutsch
Roger Dev
Philippe Devalkeneer
Raghuram Devarakonda
Caleb Deveraux
Catherine Devlin
Scott Dial
Toby Dickenson
Mark Dickinson
Jack Diederich
Daniel Diniz
Humberto Diogenes
Yves Dionne
Daniel Dittmar
Josip Djolonga
Jaromir Dolecek
Ismail Donmez
Robert Donohue
Marcos Donolo
Dima Dorfman
Yves Dorfsman
Cesar Douady
Dean Draayer
Fred L. Drake, Jr.
Derk Drukker
John DuBois
Paul Dubois
Jacques Ducasse
Graham Dumpleton
Quinn Dunkan
Robin Dunn
Luke Dunstan
Virgil Dupras
Bruno Dupuis
Andy Dustman
Gary Duzan
Eugene Dvurechenski
Josip Dzolonga
Maxim Dzumanenko
Walter Dörwald
Hans Eckardt
Rodolpho Eckhardt
John Edmonds
Grant Edwards
John Ehresman
Tal Einat
Eric Eisner
Andrew Eland
Julien Élie
Lance Ellinghaus
Daniel Ellis
Phil Elson
David Ely
Jeff Epler
Jeff McNeil
Tom Epperly
Gökcen Eraslan
Stoffel Erasmus
Jürgen A. Erhard
Michael Ernst
Ben Escoto
Andy Eskilsson
André Espaze
Stefan Esser
Nicolas Estibals
Carey Evans
Stephen D Evans
Tim Everett
Paul Everitt
David Everly
Daniel Evers
Winston Ewert
Greg Ewing
Martijn Faassen
Clovis Fabricio
Andreas Faerber
Bill Fancher
Michael Farrell
Troy J. Farrell
Mark Favas
Boris Feld
Thomas Fenzl
Niels Ferguson
Sebastian Fernandez
Florian Festi
John Feuerstein
Carl Feynman
Vincent Fiack
Tomer Filiba
Jeffrey Finkelstein
Russell Finn
Dan Finnie
Nils Fischbeck
Frederik Fix
Matt Fleming
Hernán Martínez Foffani
Arnaud Fontaine
Michael Foord
Amaury Forgeot d'Arc
Doug Fort
John Fouhy
Andrew Francis
Stefan Franke
Martin Franklin
Bruce Frederiksen
Robin Friedrich
Bradley Froehle
Ivan Frohne
Matthias Fuchs
Jim Fulton
Tadayoshi Funaba
Gyro Funch
Peter Funk
Ethan Furman
Geoff Furnish
Ulisses Furquim
Hagen Fürstenau
Hallvard B Furuseth
Achim Gaedke
Martin von Gagern
Lele Gaifax
Santiago Gala
Yitzchak Gale
Matthew Gallagher
Quentin Gallet-Gilles
Riccardo Attilio Galli
Raymund Galvin
Nitin Ganatra
Fred Gansevles
Lars Marius Garshol
Dan Gass
Andrew Gaul
Stephen M. Gava
Xavier de Gaye
Harry Henry Gebel
Marius Gedminas
Thomas Gellekum
Gabriel Genellina
Christos Georgiou
Ben Gertzfield
Nadim Ghaznavi
Dinu Gherman
Jonathan Giddy
Johannes Gijsbers
Michael Gilfix
Yannick Gingras
Matt Giuca
Wim Glenn
Michael Goderbauer
Christoph Gohlke
Tim Golden
Guilherme Gonçalves
Tiago Gonçalves
Chris Gonnerman
Shelley Gooch
David Goodger
Hans de Graaff
Nathaniel Gray
Eddy De Greef
Grant Griffin
Andrea Griffini
Duncan Grisby
Fabian Groffen
Eric Groo
Dag Gruneau
Filip Gruszczyński
Thomas Guettler
Anuj Gupta
Michael Guravage
Lars Gustäbel
Thomas Güttler
Jonas H.
Barry Haddow
Philipp Hagemeister
Paul ten Hagen
Rasmus Hahn
Peter Haight
Václav Haisman
Zbigniew Halas
Walker Hale IV
Bob Halley
Jesse Hallio
Jun Hamano
Alexandre Hamelin
Anders Hammarquist
Mark Hammond
Harald Hanche-Olsen
Manus Hand
Milton L. Hankins
Stephen Hansen
Barry Hantman
Lynda Hardman
Derek Harland
Jason Harper
Brian Harring
Jonathan Hartley
Travis B. Hartwell
Larry Hastings
Tim Hatch
Shane Hathaway
Janko Hauser
Rycharde Hawkes
Ben Hayden
Jochen Hayek
Henrik Heimbuerger
Christian Heimes
Thomas Heller
Malte Helmert
Lance Finn Helsten
Jonathan Hendry
Michael Henry
James Henstridge
Kasun Herath
Chris Herborth
Ivan Herman
Jürgen Hermann
Gary Herron
Ernie Hershey
Thomas Herve
Bernhard Herzog
Magnus L. Hetland
Raymond Hettinger
Kevan Heydon
Kelsey Hightower
Jason Hildebrand
Richie Hindle
Konrad Hinsen
David Hobley
Tim Hochberg
Joerg-Cyril Hoehle
Gregor Hoffleit
Chris Hoffman
Stefan Hoffmeister
Albert Hofkamp
Tomas Hoger
Jonathan Hogg
Steve Holden
Akintayo Holder
Thomas Holenstein
Gerrit Holl
Shane Holloway
Rune Holm
Thomas Holmes
Philip Homburg
Naofumi Honda
Jeffrey Honig
Rob Hooft
Michiel de Hoon
Brian Hooper
Randall Hopper
Nadav Horesh
Alon Horev
Jan Hosang
Ken Howard
Brad Howes
Mike Hoy
Chih-Hao Huang
Christian Hudon
Lawrence Hudson
Michael Hudson
Jim Hugunin
Greg Humphreys
Eric Huss
Taihyun Hwang
Jeremy Hylton
Ludwig Hähne
Gerhard Häring
Fredrik Håård
Catalin Iacob
Mihai Ibanescu
Ali Ikinci
Aaron Iles
Lars Immisch
Bobby Impollonia
Meador Inge
Tony Ingraldi
John Interrante
Bob Ippolito
Roger Irwin
Atsuo Ishimoto
Adam Jackson
Ben Jackson
Paul Jackson
Manuel Jacob
David Jacobs
Kevin Jacobs
Kjetil Jacobsen
Bertrand Janin
Geert Jansen
Jack Jansen
Bill Janssen
Thomas Jarosch
Juhana Jauhiainen
Zbigniew Jędrzejewski-Szmek
Julien Jehannet
Drew Jenkins
Flemming Kjær Jensen
Philip H. Jensen
Philip Jenvey
MunSic Jeong
Chris Jerdonek
Jim Jewett
Pedro Diaz Jimenez
Orjan Johansen
Fredrik Johansson
Gregory K. Johnson
Kent Johnson
Michael Johnson
Simon Johnston
Matt Joiner
Thomas Jollans
Nicolas Joly
Brian K. Jones
Evan Jones
Jeremy Jones
Richard Jones
Irmen de Jong
Lucas de Jonge
Kristján Valur Jónsson
Jens B. Jorgensen
John Jorgensen
Sijin Joseph
Andreas Jung
Tattoo Mabonzo K.
Bohuslav Kabrda
Alexey Kachayev
Bob Kahn
Kurt B. Kaiser
Tamito Kajiyama
Jan Kaliszewski
Peter van Kampen
Rafe Kaplan
Jacob Kaplan-Moss
Jan Kaliszewski
Janne Karila
Per Øyvind Karlsen
Anton Kasyanov
Lou Kates
Hiroaki Kawai
Sebastien Keim
Ryan Kelly
Dan Kenigsberg
Randall Kern
Robert Kern
Jim Kerr
Magnus Kessler
Lawrence Kesteloot
Vivek Khera
Mads Kiilerich
Jason Killen
Jan Kim
Taek Joo Kim
W. Trevor King
Paul Kippes
Steve Kirsch
Sebastian Kirsche
Kamil Kisiel
Akira Kitada
Ron Klatchko
Reid Kleckner
Bastian Kleineidam
Bob Kline
Matthias Klose
Jeremy Kloth
Thomas Kluyver
Kim Knapp
Lenny Kneler
Pat Knight
Jeff Knupp
Greg Kochanski
Damon Kohler
Marko Kohtala
Guido Kollerie
Jacek Konieczny
Марк Коренберг
Arkady Koplyarov
Peter A. Koren
Vlad Korolev
Joseph Koshy
Daniel Kozan
Jerzy Kozera
Maksim Kozyarchuk
Stefan Krah
Bob Kras
Sebastian Kreft
Holger Krekel
Michael Kremer
Fabian Kreutz
Cédric Krier
Pedro Kroger
Hannu Krosing
Andrej Krpic
Ivan Krstić
Steven Kryskalla
Andrew Kuchling
Dave Kuhlman
Jon Kuhn
Vladimir Kushnir
Erno Kuusela
Ross Lagerwall
Cameron Laird
David Lam
Thomas Lamb
Jean-Baptiste "Jiba" Lamy
Ronan Lamy
Torsten Landschoff
Łukasz Langa
Tino Lange
Andrew Langmead
Detlef Lannert
Soren Larsen
Amos Latteier
Piers Lauder
Ben Laurie
Simon Law
Julia Lawall
Chris Lawrence
Brian Leair
Mathieu Leduc-Hamel
Christopher Lee
Inyeol Lee
James Lee
John J. Lee
Thomas Lee
Tennessee Leeuwenburg
Luc Lefebvre
Pierre Paul Lefebvre
Glyph Lefkowitz
Vincent Legoll
Kip Lehman
Joerg Lehmann
Robert Lehmann
Petri Lehtinen
Luke Kenneth Casson Leighton
Tshepang Lekhonkhobe
Marc-André Lemburg
John Lenton
Kostyantyn Leschenko
Benno Leslie
Christopher Tur Lesniewski-Laas
Alain Leufroy
Mark Levinson
William Lewis
Akira Li
Xuanji Li
Robert van Liere
Ross Light
Shawn Ligocki
Martin Ligr
Gediminas Liktaras
Grant Limberg
Christopher Lindblad
Ulf A. Lindgren
Björn Lindqvist
Per Lindqvist
Eric Lindvall
Gregor Lingl
Everett Lipman
Mirko Liss
Nick Lockwood
Stephanie Lockwood
Hugo Lopes Tavares
Anne Lord
Tom Loredo
Justin Love
Ned Jackson Lovely
Jason Lowe
Tony Lownds
Ray Loyzaga
Lukas Lueg
Loren Luke
Fredrik Lundh
Mark Lutz
Taras Lyapun
Jim Lynch
Mikael Lyngvig
Martin von Löwis
Guillermo López-Anglada
Jeff MacDonald
John Machin
Andrew I MacIntyre
Tim MacKenzie
Nick Maclaren
Don MacMillen
Steve Majewski
Grzegorz Makarewicz
David Malcolm
Greg Malcolm
Ken Manheimer
Vladimir Marangozov
Colin Marc
Vincent Marchetti
David Marek
Doug Marien
Sven Marnach
Alex Martelli
Anthony Martin
Owen Martin
Westley Martínez
Sébastien Martini
Sidney San Martín
Roger Masse
Nick Mathewson
Simon Mathieu
Laura Matson
Graham Matthews
Dieter Maurer
Daniel May
Lucas Maystre
Arnaud Mazin
Rebecca McCreary
Kirk McDonald
Chris McDonough
Greg McFarlane
Alan McIntyre
Michael McLay
Brendan McLoughlin
Mark Mc Mahon
Gordon McMillan
Andrew McNamara
Caolan McNamara
Jeff McNeil
Craig McPheeters
Lambert Meertens
Bill van Melle
Lucas Prado Melo
Ezio Melotti
Doug Mennella
Brian Merrell
Luke Mewburn
Carl Meyer
Mike Meyer
Piotr Meyer
Alexis Métaireau
Steven Miale
Trent Mick
Jason Michalski
Franck Michea
Tom Middleton
Stan Mihai
Stefan Mihaila
Aristotelis Mikropoulos
Paolo Milani
Chad Miller
Damien Miller
Jason V. Miller
Jay T. Miller
Roman Milner
Julien Miotte
Andrii V. Mishkovskyi
Dom Mitchell
Dustin J. Mitchell
Zubin Mithra
Florian Mladitsch
Doug Moen
The Dragon De Monsyne
Skip Montanaro
Peter Moody
Paul Moore
Ross Moore
Ben Morgan
Derek Morr
James A Morrison
Martin Morrison
Derek McTavish Mounce
Alessandro Moura
Pablo Mouzo
Mher Movsisyan
Ruslan Mstoi
Michael Mulich
Sape Mullender
Sjoerd Mullender
Michael Muller
Neil Muller
Louis Munro
R. David Murray
Matti Mäki
Dale Nagata
John Nagle
Takahiro Nakayama
Travers Naran
Charles-François Natali
Vilmos Nebehaj
Fredrik Nehr
Tony Nelson
Trent Nelson
Chad Netzer
Max Neunhöffer
George Neville-Neil
Hieu Nguyen
Johannes Nicolai
Samuel Nicolary
Jonathan Niehof
Gustavo Niemeyer
Oscar Nierstrasz
Hrvoje Niksic
Gregory Nofi
Jesse Noller
Bill Noon
Stefan Norberg
Tim Northover
Joe Norton
Neal Norwitz
Mikhail Novikov
Michal Nowikowski
Steffen Daode Nurpmeso
Nigel O'Brian
John O'Connor
Kevin O'Connor
Tim O'Malley
Zooko O'Whielacronx
James Oakley
Jon Oberheide
Pascal Oberndoerfer
Jeffrey Ollie
Adam Olsen
Grant Olson
Koray Oner
Piet van Oostrum
Tomas Oppelstrup
Jason Orendorff
Douglas Orr
Michele Orrù
Oleg Oshmyan
Denis S. Otkidach
Peter Otten
Michael Otteneder
R. M. Oudkerk
Russel Owen
Joonas Paalasmaa
Martin Packman
Shriphani Palakodety
Ondrej Palkovsky
Mike Pall
Todd R. Palmer
Juan David Ibáñez Palomar
Jan Palus
Mathias Panzenböck
M. Papillon
Peter Parente
Alexandre Parenteau
Dan Parisien
William Park
Heikki Partanen
Harri Pasanen
Gaël Pasgrimaud
Ashish Nitin Patil
Randy Pausch
Samuele Pedroni
Justin Peel
Marcel van der Peijl
Berker Peksag
Andreas Pelme
Steven Pemberton
Bo Peng
Santiago Peresón
George Peristerakis
Mathieu Perreault
Mark Perrego
Trevor Perrin
Gabriel de Perthuis
Tim Peters
Benjamin Peterson
Joe Peterson
Chris Petrilli
Roumen Petrov
Bjorn Pettersen
Justin D. Pettit
Ronny Pfannschmidt
Geoff Philbrick
Gavrie Philipson
Adrian Phillips
Christopher J. Phoenix
Neale Pickett
Jim St. Pierre
Dan Pierson
Martijn Pieters
Anand B. Pillai
François Pinard
Tom Pinckney
Zach Pincus
Michael Piotrowski
Antoine Pitrou
Jean-François Piéronne
Oleg Plakhotnyuk
Remi Pointel
Ariel Poliak
Guilherme Polo
Michael Pomraning
Iustin Pop
Claudiu Popa
John Popplewell
Guillaume Pratte
Amrit Prem
Paul Prescod
Donovan Preston
Paul Price
Iuliia Proskurnia
Jyrki Pulliainen
Steve Purcell
Eduardo Pérez
Fernando Pérez
Pierre Quentel
Brian Quinlan
Anders Qvist
<<<<<<< HEAD
Ram Rachum
=======
Thomas Rachel
>>>>>>> 81a5855a
Jérôme Radix
Burton Radons
Jeff Ramnani
Brodie Rao
Antti Rasinen
Sridhar Ratnakumar
Ysj Ray
Eric S. Raymond
Edward K. Ream
Chris Rebert
Marc Recht
John Redford
Terry J. Reedy
Gareth Rees
Steve Reeves
Lennart Regebro
John Regehr
Federico Reghenzani
Ofir Reichenberg
Sean Reifschneider
Michael P. Reilly
Bernhard Reiter
Steven Reiz
Roeland Rengelink
Antoine Reversat
Flávio Ribeiro
Francesco Ricciardi
Tim Rice
Jan Pieter Riegel
Armin Rigo
Arc Riley
Nicholas Riley
Jean-Claude Rimbault
Vlad Riscutia
Wes Rishel
Daniel Riti
Juan M. Bello Rivas
Davide Rizzo
Anthony Roach
Carl Robben
Mark Roberts
Andy Robinson
Jim Robinson
Mark Roddy
Kevin Rodgers
Giampaolo Rodola
Elson Rodriguez
Adi Roiban
Luis Rojas
Mike Romberg
Armin Ronacher
Case Roole
Timothy Roscoe
Erik Rose
Jim Roskind
Brian Rosner
Guido van Rossum
Just van Rossum
Hugo van Rossum
Saskia van Rossum
Donald Wallace Rouse II
Liam Routt
Todd Rovito
Craig Rowland
Clinton Roy
Paul Rubin
Sam Ruby
Demur Rumed
Audun S. Runde
Eran Rundstein
Rauli Ruohonen
Jeff Rush
Sam Rushing
Mark Russell
Rusty Russell
Nick Russo
Chris Ryland
Constantina S.
Patrick Sabin
Sébastien Sablé
Suman Saha
Hajime Saitou
George Sakkis
Rich Salz
Kevin Samborn
Adrian Sampson
James Sanders
Ilya Sandler
Rafael Santos
Mark Sapiro
Ty Sarna
Hugh Sasse
Bob Savage
Ben Sayer
sbt
Marco Scataglini
Andrew Schaaf
Michael Scharf
Andreas Schawo
Neil Schemenauer
David Scherer
Wolfgang Scherer
Hynek Schlawack
Bob Schmertz
Gregor Schmid
Ralf Schmitt
Michael Schneider
Peter Schneider-Kamp
Arvin Schnell
Scott Schram
Robin Schreiber
Chad J. Schroeder
Sam Schulenburg
Stefan Schwarzer
Dietmar Schwertberger
Federico Schwindt
Barry Scott
Steven Scott
Nick Seidenman
Žiga Seilnacht
Yury Selivanov
Fred Sells
Jiwon Seo
Iñigo Serna
Joakim Sernbrant
Roger D. Serwy
Jerry Seutter
Pete Sevander
Denis Severson
Ian Seyer
Daniel Shahaf
Ha Shao
Mark Shannon
Richard Shapiro
Justin Sheehy
Charlie Shepherd
Bruce Sherwood
Alexander Shigin
Pete Shinners
Michael Shiplett
John W. Shipman
Joel Shprentz
Itamar Shtull-Trauring
Yue Shuaijie
Eric Siegerman
Paul Sijben
SilentGhost
Tim Silk
Michael Simcich
Ionel Simionescu
Kirill Simonov
Nathan Paul Simons
Adam Simpkins
Ravi Sinha
Janne Sinkkonen
Ng Pheng Siong
George Sipe
J. Sipprell
Kragen Sitaker
Michael Sloan
Václav Šmilauer
Christopher Smith
Eric V. Smith
Gregory P. Smith
Mark Smith
Roy Smith
Rafal Smotrzyk
Eric Snow
Dirk Soede
Paul Sokolovsky
Cody Somerville
Edoardo Spadolini
Clay Spence
Stefan Sperling
Nicholas Spies
Per Spilling
Joshua Spoerri
Noah Spurrier
Nathan Srebro
RajGopal Srinivasan
Tage Stabell-Kulo
Quentin Stafford-Fraser
Frank Stajano
Joel Stanley
Anthony Starks
Oliver Steele
Greg Stein
Baruch Sterin
Chris Stern
Alex Stewart
Victor Stinner
Richard Stoakley
Peter Stoehr
Casper Stoel
Michael Stone
Serhiy Storchaka
Ken Stox
Dan Stromberg
Daniel Stutzbach
Andreas Stührk
Colin Su
Pal Subbiah
Nathan Sullivan
Mark Summerfield
Reuben Sumner
Marek Šuppa
Hisao Suzuki
Kalle Svensson
Andrew Svetlov
Paul Swartz
Thenault Sylvain
Péter Szabó
Amir Szekely
Arfrever Frehtes Taifersar Arahesis
Neil Tallim
Geoff Talvola
Musashi Tamura
William Tanksley
Christian Tanzer
Steven Taschuk
Amy Taylor
Monty Taylor
Anatoly Techtonik
Mikhail Terekhov
Victor Terrón
Richard M. Tew
Tobias Thelen
Lowe Thiderman
Nicolas M. Thiéry
James Thomas
Robin Thomas
Brian Thorne
Stephen Thorne
Jeremy Thurgood
Eric Tiedemann
July Tikhonov
Tracy Tims
Oren Tirosh
Jason Tishler
Christian Tismer
Jim Tittsler
Frank J. Tobin
Bennett Todd
R Lindsay Todd
Eugene Toder
Erik Tollerud
Stephen Tonkin
Matias Torchinsky
Sandro Tosi
Richard Townsend
David Townshend
Nathan Trapuzzano
Laurence Tratt
Alberto Trevino
Matthias Troffaes
Tom Tromey
John Tromp
Diane Trout
Jason Trowbridge
Brent Tubbs
Anthony Tuininga
Erno Tukia
David Turner
Stephen Turner
Theodore Turocy
Bill Tutt
Doobee R. Tzeck
Eren Türkay
Lionel Ulmer
Roger Upole
Daniel Urban
Michael Urman
Hector Urtubia
Ville Vainio
Andi Vajda
Case Van Horsen
Kyle VanderBeek
Andrew Vant
Atul Varma
Dmitry Vasiliev
Alexandre Vassalotti
Nadeem Vawda
Frank Vercruesse
Mike Verdone
Jaap Vermeulen
Nikita Vetoshkin
Al Vezza
Jacques A. Vidrine
John Viega
Kannan Vijayan
Kurt Vile
Norman Vine
Pauli Virtanen
Frank Visser
Johannes Vogel
Martijn Vries
Sjoerd de Vries
Niki W. Waibel
Wojtek Walczak
Charles Waldman
Richard Walker
Larry Wall
Kevin Walzer
Rodrigo Steinmuller Wanderley
Ke Wang
Greg Ward
Zachary Ware
Jonas Wagner
Barry Warsaw
Steve Waterbury
Bob Watson
David Watson
Aaron Watters
Henrik Weber
Corran Webster
Glyn Webster
Stefan Wehr
Zack Weinberg
Bob Weiner
Edward Welbourne
Cliff Wells
Rickard Westman
Jeff Wheeler
Christopher White
David White
Mats Wichmann
Truida Wiedijk
Felix Wiemann
Gerry Wiener
Frank Wierzbicki
Bryce "Zooko" Wilcox-O'Hearn
Timothy Wild
Jakub Wilk
Gerald S. Williams
Jason Williams
John Williams
Sue Williams
Steven Willis
Frank Willison
Geoff Wilson
Greg V. Wilson
J Derek Wilson
Paul Winkler
Jody Winston
Collin Winter
Dik Winter
Blake Winton
Jean-Claude Wippler
Lars Wirzenius
John Wiseman
Chris Withers
Stefan Witzel
Irek Wlizlo
David Wolever
Klaus-Juergen Wolf
Dan Wolfe
Richard Wolff
Adam Woodbeck
Steven Work
Gordon Worley
Darren Worrall
Thomas Wouters
Daniel Wozniak
Heiko Wundram
Doug Wyatt
Robert Xiao
Florent Xicluna
Hirokazu Yamamoto
Ka-Ping Yee
Jason Yeo
EungJun Yi
Bob Yodlowski
Danny Yoo
Rory Yorke
George Yoshida
Kazuhiro Yoshida
Masazumi Yoshikawa
Arnaud Ysmal
Bernard Yue
Moshe Zadka
Milan Zamazal
Artur Zaprzala
Mike Zarnstorff
Siebren van der Zee
Nickolai Zeldovich
Yuxiao Zeng
Uwe Zessin
Cheng Zhang
Kai Zhu
Tarek Ziadé
Peter Åstrand<|MERGE_RESOLUTION|>--- conflicted
+++ resolved
@@ -993,11 +993,8 @@
 Pierre Quentel
 Brian Quinlan
 Anders Qvist
-<<<<<<< HEAD
+Thomas Rachel
 Ram Rachum
-=======
-Thomas Rachel
->>>>>>> 81a5855a
 Jérôme Radix
 Burton Radons
 Jeff Ramnani
