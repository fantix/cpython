--- conflicted
+++ resolved
@@ -1,265 +1,131 @@
-<<<<<<< HEAD
-# Microsoft Developer Studio Project File - Name="_ctypes" - Package Owner=<4>
-# Microsoft Developer Studio Generated Build File, Format Version 6.00
-# ** DO NOT EDIT **
-
-# TARGTYPE "Win32 (x86) Dynamic-Link Library" 0x0102
-
-CFG=_ctypes - Win32 Debug
-!MESSAGE This is not a valid makefile. To build this project using NMAKE,
-!MESSAGE use the Export Makefile command and run
-!MESSAGE 
-!MESSAGE NMAKE /f "_ctypes.mak".
-!MESSAGE 
-!MESSAGE You can specify a configuration when running NMAKE
-!MESSAGE by defining the macro CFG on the command line. For example:
-!MESSAGE 
-!MESSAGE NMAKE /f "_ctypes.mak" CFG="_ctypes - Win32 Debug"
-!MESSAGE 
-!MESSAGE Possible choices for configuration are:
-!MESSAGE 
-!MESSAGE "_ctypes - Win32 Release" (based on "Win32 (x86) Dynamic-Link Library")
-!MESSAGE "_ctypes - Win32 Debug" (based on "Win32 (x86) Dynamic-Link Library")
-!MESSAGE 
-
-# Begin Project
-# PROP AllowPerConfigDependencies 0
-# PROP Scc_ProjName "_ctypes"
-# PROP Scc_LocalPath ".."
-CPP=cl.exe
-MTL=midl.exe
-RSC=rc.exe
-
-!IF  "$(CFG)" == "_ctypes - Win32 Release"
-
-# PROP BASE Use_MFC 0
-# PROP BASE Use_Debug_Libraries 0
-# PROP BASE Output_Dir "Release"
-# PROP BASE Intermediate_Dir "Release"
-# PROP BASE Target_Dir ""
-# PROP Use_MFC 0
-# PROP Use_Debug_Libraries 0
-# PROP Output_Dir "."
-# PROP Intermediate_Dir "x86-temp-release\_ctypes"
-# PROP Ignore_Export_Lib 0
-# PROP Target_Dir ""
-F90=df.exe
-# ADD BASE CPP /nologo /MT /W3 /GX /O2 /D "Py_BUILD_CORE_MODULE" /D "WIN32" /D "NDEBUG" /D "_WINDOWS" /YX /FD /c
-# ADD CPP /nologo /MD /W3 /GX /Zi /O2 /I "..\..\Include" /I ".." /I "..\..\Modules\_ctypes\libffi_msvc" /D "Py_BUILD_CORE_MODULE" /D "NDEBUG" /D "WIN32" /D "_WINDOWS" /YX /FD /c
-# ADD BASE MTL /nologo /D "NDEBUG" /mktyplib203 /o "NUL" /win32
-# ADD MTL /nologo /D "NDEBUG" /mktyplib203 /o "NUL" /win32
-# ADD BASE RSC /l 0x409 /d "NDEBUG"
-# ADD RSC /l 0x409 /d "NDEBUG"
-BSC32=bscmake.exe
-# ADD BASE BSC32 /nologo
-# ADD BSC32 /nologo
-LINK32=link.exe
-# ADD BASE LINK32 kernel32.lib user32.lib gdi32.lib winspool.lib comdlg32.lib advapi32.lib shell32.lib ole32.lib oleaut32.lib uuid.lib odbc32.lib odbccp32.lib /nologo /subsystem:windows /dll /machine:I386
-# ADD LINK32 kernel32.lib user32.lib gdi32.lib winspool.lib comdlg32.lib advapi32.lib shell32.lib ole32.lib oleaut32.lib uuid.lib odbc32.lib odbccp32.lib /nologo /base:"0x1d1a0000" /subsystem:windows /dll /debug /machine:I386 /out:"./_ctypes.pyd"
-# SUBTRACT LINK32 /pdb:none
-
-!ELSEIF  "$(CFG)" == "_ctypes - Win32 Debug"
-
-# PROP BASE Use_MFC 0
-# PROP BASE Use_Debug_Libraries 1
-# PROP BASE Output_Dir "Debug"
-# PROP BASE Intermediate_Dir "Debug"
-# PROP BASE Target_Dir ""
-# PROP Use_MFC 0
-# PROP Use_Debug_Libraries 1
-# PROP Output_Dir "."
-# PROP Intermediate_Dir "x86-temp-debug\_ctypes"
-# PROP Ignore_Export_Lib 0
-# PROP Target_Dir ""
-F90=df.exe
-# ADD BASE CPP /nologo /MTd /W3 /Gm /GX /Zi /Od /D "Py_BUILD_CORE_MODULE" /D "WIN32" /D "_DEBUG" /D "_WINDOWS" /YX /FD /c
-# ADD CPP /nologo /MDd /W3 /Gm /GX /Zi /Od /I "..\..\Include" /I ".." /I "..\..\Modules\_ctypes\libffi_msvc" /D "Py_BUILD_CORE_MODULE" /D "_DEBUG" /D "WIN32" /D "_WINDOWS" /YX /FD /c
-# ADD BASE MTL /nologo /D "_DEBUG" /mktyplib203 /o "NUL" /win32
-# ADD MTL /nologo /D "_DEBUG" /mktyplib203 /o "NUL" /win32
-# ADD BASE RSC /l 0x409 /d "_DEBUG"
-# ADD RSC /l 0x409 /d "_DEBUG"
-BSC32=bscmake.exe
-# ADD BASE BSC32 /nologo
-# ADD BSC32 /nologo
-LINK32=link.exe
-# ADD BASE LINK32 kernel32.lib user32.lib gdi32.lib winspool.lib comdlg32.lib advapi32.lib shell32.lib ole32.lib oleaut32.lib uuid.lib odbc32.lib odbccp32.lib /nologo /subsystem:windows /dll /debug /machine:I386 /pdbtype:sept
-# ADD LINK32 kernel32.lib user32.lib gdi32.lib winspool.lib comdlg32.lib advapi32.lib shell32.lib ole32.lib oleaut32.lib uuid.lib odbc32.lib odbccp32.lib /nologo /base:"0x1d1a0000" /subsystem:windows /dll /debug /machine:I386 /out:"./_ctypes_d.pyd" /pdbtype:sept
-# SUBTRACT LINK32 /pdb:none
-
-!ENDIF 
-
-# Begin Target
-
-# Name "_ctypes - Win32 Release"
-# Name "_ctypes - Win32 Debug"
-# Begin Source File
-
-SOURCE=..\..\Modules\_ctypes\_ctypes.c
-# End Source File
-# Begin Source File
-
-SOURCE=..\..\Modules\_ctypes\callbacks.c
-# End Source File
-# Begin Source File
-
-SOURCE=..\..\Modules\_ctypes\callproc.c
-# End Source File
-# Begin Source File
-
-SOURCE=..\..\Modules\_ctypes\cfield.c
-# End Source File
-# Begin Source File
-
-SOURCE=..\..\Modules\_ctypes\libffi_msvc\ffi.c
-# End Source File
-# Begin Source File
-
-SOURCE=..\..\Modules\_ctypes\malloc_closure.c
-# End Source File
-# Begin Source File
-
-SOURCE=..\..\Modules\_ctypes\libffi_msvc\prep_cif.c
-# End Source File
-# Begin Source File
-
-SOURCE=..\..\Modules\_ctypes\stgdict.c
-# End Source File
-# Begin Source File
-
-SOURCE=..\..\Modules\_ctypes\libffi_msvc\win32.c
-# End Source File
-# End Target
-# End Project
-=======
-# Microsoft Developer Studio Project File - Name="_ctypes" - Package Owner=<4>
-# Microsoft Developer Studio Generated Build File, Format Version 6.00
-# ** DO NOT EDIT **
-
-# TARGTYPE "Win32 (x86) Dynamic-Link Library" 0x0102
-
-CFG=_ctypes - Win32 Debug
-!MESSAGE This is not a valid makefile. To build this project using NMAKE,
-!MESSAGE use the Export Makefile command and run
-!MESSAGE 
-!MESSAGE NMAKE /f "_ctypes.mak".
-!MESSAGE 
-!MESSAGE You can specify a configuration when running NMAKE
-!MESSAGE by defining the macro CFG on the command line. For example:
-!MESSAGE 
-!MESSAGE NMAKE /f "_ctypes.mak" CFG="_ctypes - Win32 Debug"
-!MESSAGE 
-!MESSAGE Possible choices for configuration are:
-!MESSAGE 
-!MESSAGE "_ctypes - Win32 Release" (based on "Win32 (x86) Dynamic-Link Library")
-!MESSAGE "_ctypes - Win32 Debug" (based on "Win32 (x86) Dynamic-Link Library")
-!MESSAGE 
-
-# Begin Project
-# PROP AllowPerConfigDependencies 0
-# PROP Scc_ProjName "_ctypes"
-# PROP Scc_LocalPath ".."
-CPP=cl.exe
-MTL=midl.exe
-RSC=rc.exe
-
-!IF  "$(CFG)" == "_ctypes - Win32 Release"
-
-# PROP BASE Use_MFC 0
-# PROP BASE Use_Debug_Libraries 0
-# PROP BASE Output_Dir "Release"
-# PROP BASE Intermediate_Dir "Release"
-# PROP BASE Target_Dir ""
-# PROP Use_MFC 0
-# PROP Use_Debug_Libraries 0
-# PROP Output_Dir "."
-# PROP Intermediate_Dir "x86-temp-release\_ctypes"
-# PROP Ignore_Export_Lib 0
-# PROP Target_Dir ""
-F90=df.exe
-# ADD BASE CPP /nologo /MT /W3 /GX /O2 /D "WIN32" /D "NDEBUG" /D "_WINDOWS" /YX /FD /c
-# ADD CPP /nologo /MD /W3 /GX /Zi /O2 /I "..\..\Include" /I ".." /I "..\..\Modules\_ctypes\libffi_msvc" /D "NDEBUG" /D "WIN32" /D "_WINDOWS" /YX /FD /c
-# ADD BASE MTL /nologo /D "Py_BUILD_CORE_MODULE" /D "NDEBUG" /mktyplib203 /o "NUL" /win32
-# ADD MTL /nologo /D "Py_BUILD_CORE_MODULE" /D "NDEBUG" /mktyplib203 /o "NUL" /win32
-# ADD BASE RSC /l 0x409 /d "NDEBUG"
-# ADD RSC /l 0x409 /d "NDEBUG"
-BSC32=bscmake.exe
-# ADD BASE BSC32 /nologo
-# ADD BSC32 /nologo
-LINK32=link.exe
-# ADD BASE LINK32 kernel32.lib user32.lib gdi32.lib winspool.lib comdlg32.lib advapi32.lib shell32.lib ole32.lib oleaut32.lib uuid.lib odbc32.lib odbccp32.lib /nologo /subsystem:windows /dll /machine:I386
-# ADD LINK32 kernel32.lib user32.lib gdi32.lib winspool.lib comdlg32.lib advapi32.lib shell32.lib ole32.lib oleaut32.lib uuid.lib odbc32.lib odbccp32.lib /nologo /base:"0x1d1a0000" /subsystem:windows /dll /debug /machine:I386 /out:"./_ctypes.pyd"
-# SUBTRACT LINK32 /pdb:none
-
-!ELSEIF  "$(CFG)" == "_ctypes - Win32 Debug"
-
-# PROP BASE Use_MFC 0
-# PROP BASE Use_Debug_Libraries 1
-# PROP BASE Output_Dir "Debug"
-# PROP BASE Intermediate_Dir "Debug"
-# PROP BASE Target_Dir ""
-# PROP Use_MFC 0
-# PROP Use_Debug_Libraries 1
-# PROP Output_Dir "."
-# PROP Intermediate_Dir "x86-temp-debug\_ctypes"
-# PROP Ignore_Export_Lib 0
-# PROP Target_Dir ""
-F90=df.exe
-# ADD BASE CPP /nologo /MTd /W3 /Gm /GX /Zi /Od /D "Py_BUILD_CORE_MODULE" /D "WIN32" /D "_DEBUG" /D "_WINDOWS" /YX /FD /c
-# ADD CPP /nologo /MDd /W3 /Gm /GX /Zi /Od /I "..\..\Include" /I ".." /I "..\..\Modules\_ctypes\libffi_msvc" /D "Py_BUILD_CORE_MODULE" /D "_DEBUG" /D "WIN32" /D "_WINDOWS" /YX /FD /c
-# ADD BASE MTL /nologo /D "_DEBUG" /mktyplib203 /o "NUL" /win32
-# ADD MTL /nologo /D "_DEBUG" /mktyplib203 /o "NUL" /win32
-# ADD BASE RSC /l 0x409 /d "_DEBUG"
-# ADD RSC /l 0x409 /d "_DEBUG"
-BSC32=bscmake.exe
-# ADD BASE BSC32 /nologo
-# ADD BSC32 /nologo
-LINK32=link.exe
-# ADD BASE LINK32 kernel32.lib user32.lib gdi32.lib winspool.lib comdlg32.lib advapi32.lib shell32.lib ole32.lib oleaut32.lib uuid.lib odbc32.lib odbccp32.lib /nologo /subsystem:windows /dll /debug /machine:I386 /pdbtype:sept
-# ADD LINK32 kernel32.lib user32.lib gdi32.lib winspool.lib comdlg32.lib advapi32.lib shell32.lib ole32.lib oleaut32.lib uuid.lib odbc32.lib odbccp32.lib /nologo /base:"0x1d1a0000" /subsystem:windows /dll /debug /machine:I386 /out:"./_ctypes_d.pyd" /pdbtype:sept
-# SUBTRACT LINK32 /pdb:none
-
-!ENDIF 
-
-# Begin Target
-
-# Name "_ctypes - Win32 Release"
-# Name "_ctypes - Win32 Debug"
-# Begin Source File
-
-SOURCE=..\..\Modules\_ctypes\_ctypes.c
-# End Source File
-# Begin Source File
-
-SOURCE=..\..\Modules\_ctypes\callbacks.c
-# End Source File
-# Begin Source File
-
-SOURCE=..\..\Modules\_ctypes\callproc.c
-# End Source File
-# Begin Source File
-
-SOURCE=..\..\Modules\_ctypes\cfield.c
-# End Source File
-# Begin Source File
-
-SOURCE=..\..\Modules\_ctypes\libffi_msvc\ffi.c
-# End Source File
-# Begin Source File
-
-SOURCE=..\..\Modules\_ctypes\malloc_closure.c
-# End Source File
-# Begin Source File
-
-SOURCE=..\..\Modules\_ctypes\libffi_msvc\prep_cif.c
-# End Source File
-# Begin Source File
-
-SOURCE=..\..\Modules\_ctypes\stgdict.c
-# End Source File
-# Begin Source File
-
-SOURCE=..\..\Modules\_ctypes\libffi_msvc\win32.c
-# End Source File
-# End Target
-# End Project
->>>>>>> 21967d0b
+# Microsoft Developer Studio Project File - Name="_ctypes" - Package Owner=<4>
+# Microsoft Developer Studio Generated Build File, Format Version 6.00
+# ** DO NOT EDIT **
+
+# TARGTYPE "Win32 (x86) Dynamic-Link Library" 0x0102
+
+CFG=_ctypes - Win32 Debug
+!MESSAGE This is not a valid makefile. To build this project using NMAKE,
+!MESSAGE use the Export Makefile command and run
+!MESSAGE 
+!MESSAGE NMAKE /f "_ctypes.mak".
+!MESSAGE 
+!MESSAGE You can specify a configuration when running NMAKE
+!MESSAGE by defining the macro CFG on the command line. For example:
+!MESSAGE 
+!MESSAGE NMAKE /f "_ctypes.mak" CFG="_ctypes - Win32 Debug"
+!MESSAGE 
+!MESSAGE Possible choices for configuration are:
+!MESSAGE 
+!MESSAGE "_ctypes - Win32 Release" (based on "Win32 (x86) Dynamic-Link Library")
+!MESSAGE "_ctypes - Win32 Debug" (based on "Win32 (x86) Dynamic-Link Library")
+!MESSAGE 
+
+# Begin Project
+# PROP AllowPerConfigDependencies 0
+# PROP Scc_ProjName "_ctypes"
+# PROP Scc_LocalPath ".."
+CPP=cl.exe
+MTL=midl.exe
+RSC=rc.exe
+
+!IF  "$(CFG)" == "_ctypes - Win32 Release"
+
+# PROP BASE Use_MFC 0
+# PROP BASE Use_Debug_Libraries 0
+# PROP BASE Output_Dir "Release"
+# PROP BASE Intermediate_Dir "Release"
+# PROP BASE Target_Dir ""
+# PROP Use_MFC 0
+# PROP Use_Debug_Libraries 0
+# PROP Output_Dir "."
+# PROP Intermediate_Dir "x86-temp-release\_ctypes"
+# PROP Ignore_Export_Lib 0
+# PROP Target_Dir ""
+F90=df.exe
+# ADD BASE CPP /nologo /MT /W3 /GX /O2 /D "Py_BUILD_CORE_MODULE" /D "WIN32" /D "NDEBUG" /D "_WINDOWS" /YX /FD /c
+# ADD CPP /nologo /MD /W3 /GX /Zi /O2 /I "..\..\Include" /I ".." /I "..\..\Modules\_ctypes\libffi_msvc" /D "Py_BUILD_CORE_MODULE" /D "NDEBUG" /D "WIN32" /D "_WINDOWS" /YX /FD /c
+# ADD BASE MTL /nologo /D "NDEBUG" /mktyplib203 /o "NUL" /win32
+# ADD MTL /nologo /D "NDEBUG" /mktyplib203 /o "NUL" /win32
+# ADD BASE RSC /l 0x409 /d "NDEBUG"
+# ADD RSC /l 0x409 /d "NDEBUG"
+BSC32=bscmake.exe
+# ADD BASE BSC32 /nologo
+# ADD BSC32 /nologo
+LINK32=link.exe
+# ADD BASE LINK32 kernel32.lib user32.lib gdi32.lib winspool.lib comdlg32.lib advapi32.lib shell32.lib ole32.lib oleaut32.lib uuid.lib odbc32.lib odbccp32.lib /nologo /subsystem:windows /dll /machine:I386
+# ADD LINK32 kernel32.lib user32.lib gdi32.lib winspool.lib comdlg32.lib advapi32.lib shell32.lib ole32.lib oleaut32.lib uuid.lib odbc32.lib odbccp32.lib /nologo /base:"0x1d1a0000" /subsystem:windows /dll /debug /machine:I386 /out:"./_ctypes.pyd"
+# SUBTRACT LINK32 /pdb:none
+
+!ELSEIF  "$(CFG)" == "_ctypes - Win32 Debug"
+
+# PROP BASE Use_MFC 0
+# PROP BASE Use_Debug_Libraries 1
+# PROP BASE Output_Dir "Debug"
+# PROP BASE Intermediate_Dir "Debug"
+# PROP BASE Target_Dir ""
+# PROP Use_MFC 0
+# PROP Use_Debug_Libraries 1
+# PROP Output_Dir "."
+# PROP Intermediate_Dir "x86-temp-debug\_ctypes"
+# PROP Ignore_Export_Lib 0
+# PROP Target_Dir ""
+F90=df.exe
+# ADD BASE CPP /nologo /MTd /W3 /Gm /GX /Zi /Od /D "Py_BUILD_CORE_MODULE" /D "WIN32" /D "_DEBUG" /D "_WINDOWS" /YX /FD /c
+# ADD CPP /nologo /MDd /W3 /Gm /GX /Zi /Od /I "..\..\Include" /I ".." /I "..\..\Modules\_ctypes\libffi_msvc" /D "Py_BUILD_CORE_MODULE" /D "_DEBUG" /D "WIN32" /D "_WINDOWS" /YX /FD /c
+# ADD BASE MTL /nologo /D "_DEBUG" /mktyplib203 /o "NUL" /win32
+# ADD MTL /nologo /D "_DEBUG" /mktyplib203 /o "NUL" /win32
+# ADD BASE RSC /l 0x409 /d "_DEBUG"
+# ADD RSC /l 0x409 /d "_DEBUG"
+BSC32=bscmake.exe
+# ADD BASE BSC32 /nologo
+# ADD BSC32 /nologo
+LINK32=link.exe
+# ADD BASE LINK32 kernel32.lib user32.lib gdi32.lib winspool.lib comdlg32.lib advapi32.lib shell32.lib ole32.lib oleaut32.lib uuid.lib odbc32.lib odbccp32.lib /nologo /subsystem:windows /dll /debug /machine:I386 /pdbtype:sept
+# ADD LINK32 kernel32.lib user32.lib gdi32.lib winspool.lib comdlg32.lib advapi32.lib shell32.lib ole32.lib oleaut32.lib uuid.lib odbc32.lib odbccp32.lib /nologo /base:"0x1d1a0000" /subsystem:windows /dll /debug /machine:I386 /out:"./_ctypes_d.pyd" /pdbtype:sept
+# SUBTRACT LINK32 /pdb:none
+
+!ENDIF 
+
+# Begin Target
+
+# Name "_ctypes - Win32 Release"
+# Name "_ctypes - Win32 Debug"
+# Begin Source File
+
+SOURCE=..\..\Modules\_ctypes\_ctypes.c
+# End Source File
+# Begin Source File
+
+SOURCE=..\..\Modules\_ctypes\callbacks.c
+# End Source File
+# Begin Source File
+
+SOURCE=..\..\Modules\_ctypes\callproc.c
+# End Source File
+# Begin Source File
+
+SOURCE=..\..\Modules\_ctypes\cfield.c
+# End Source File
+# Begin Source File
+
+SOURCE=..\..\Modules\_ctypes\libffi_msvc\ffi.c
+# End Source File
+# Begin Source File
+
+SOURCE=..\..\Modules\_ctypes\malloc_closure.c
+# End Source File
+# Begin Source File
+
+SOURCE=..\..\Modules\_ctypes\libffi_msvc\prep_cif.c
+# End Source File
+# Begin Source File
+
+SOURCE=..\..\Modules\_ctypes\stgdict.c
+# End Source File
+# Begin Source File
+
+SOURCE=..\..\Modules\_ctypes\libffi_msvc\win32.c
+# End Source File
+# End Target
+# End Project