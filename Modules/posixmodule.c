--- conflicted
+++ resolved
@@ -901,14 +901,9 @@
         if (NULL == func) {
             goto error_format;
         }
-<<<<<<< HEAD
-
-        o = to_cleanup = _PyObject_CallNoArg(func);
-=======
         /* still owns a reference to the original object */
         Py_DECREF(o);
         o = _PyObject_CallNoArg(func);
->>>>>>> 04316c4c
         Py_DECREF(func);
         if (NULL == o) {
             goto error_exit;
